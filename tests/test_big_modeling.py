--- conflicted
+++ resolved
@@ -45,7 +45,6 @@
         return self.linear2(self.batchnorm(self.linear1(x)))
 
 
-<<<<<<< HEAD
 class LinearWithNonPersistentBuffers(nn.Module):
     def __init__(self, in_features: int, out_features: int, bias: bool = True, device=None, dtype=None) -> None:
         factory_kwargs = {"device": device, "dtype": dtype}
@@ -71,7 +70,8 @@
 
     def forward(self, x):
         return self.linear2(self.batchnorm(self.linear1(x)))
-=======
+
+
 class ModelForTestCopy(nn.Module):
     def __init__(self, id: int):
         super().__init__()
@@ -82,7 +82,6 @@
 
     def forward(self, x):
         return self.linear2(self.batchnorm(self.linear1(x))), self.id
->>>>>>> 0f2686c8
 
 
 class ModelForTestTiedWeights(nn.Module):
