# Copyright 2022 The HuggingFace Team. All rights reserved.
#
# Licensed under the Apache License, Version 2.0 (the "License");
# you may not use this file except in compliance with the License.
# You may obtain a copy of the License at
#
#     http://www.apache.org/licenses/LICENSE-2.0
#
# Unless required by applicable law or agreed to in writing, software
# distributed under the License is distributed on an "AS IS" BASIS,
# WITHOUT WARRANTIES OR CONDITIONS OF ANY KIND, either express or implied.
# See the License for the specific language governing permissions and
# limitations under the License.

import gc
import json
import logging
import os
import re
import shutil
import tempfile
from collections import defaultdict
from typing import Dict, List, Optional, Tuple, Union

import torch
import torch.nn as nn

from .imports import is_safetensors_available, is_xpu_available
from .offload import load_offloaded_weight, offload_weight, save_offload_index


if is_safetensors_available():
    from safetensors import safe_open
    from safetensors.torch import load_file as safe_load_file

WEIGHTS_INDEX_NAME = "pytorch_model.bin.index.json"


logger = logging.getLogger(__name__)


def convert_file_size_to_int(size: Union[int, str]):
    """
    Converts a size expressed as a string with digits an unit (like `"5MB"`) to an integer (in bytes).

    Args:
        size (`int` or `str`): The size to convert. Will be directly returned if an `int`.

    Example:

    ```py
    >>> convert_file_size_to_int("1MiB")
    1048576
    ```
    """
    if isinstance(size, int):
        return size
    if size.upper().endswith("GIB"):
        return int(size[:-3]) * (2**30)
    if size.upper().endswith("MIB"):
        return int(size[:-3]) * (2**20)
    if size.upper().endswith("KIB"):
        return int(size[:-3]) * (2**10)
    if size.upper().endswith("GB"):
        int_size = int(size[:-2]) * (10**9)
        return int_size // 8 if size.endswith("b") else int_size
    if size.upper().endswith("MB"):
        int_size = int(size[:-2]) * (10**6)
        return int_size // 8 if size.endswith("b") else int_size
    if size.upper().endswith("KB"):
        int_size = int(size[:-2]) * (10**3)
        return int_size // 8 if size.endswith("b") else int_size
    raise ValueError("`size` is not in a valid format. Use an integer followed by the unit, e.g., '5GB'.")


def dtype_byte_size(dtype: torch.dtype):
    """
    Returns the size (in bytes) occupied by one parameter of type `dtype`.

    Example:

    ```py
    >>> dtype_byte_size(torch.float32)
    4
    ```
    """
    if dtype == torch.bool:
        return 1 / 8
    bit_search = re.search(r"[^\d](\d+)$", str(dtype))
    if bit_search is None:
        raise ValueError(f"`dtype` is not a valid dtype: {dtype}.")
    bit_size = int(bit_search.groups()[0])
    return bit_size // 8


def set_module_tensor_to_device(
    module: nn.Module,
    tensor_name: str,
    device: Union[int, str, torch.device],
    value: Optional[torch.Tensor] = None,
    dtype: Optional[Union[str, torch.dtype]] = None,
):
    """
    A helper function to set a given tensor (parameter of buffer) of a module on a specific device (note that doing
    `param.to(device)` creates a new tensor not linked to the parameter, which is why we need this function).

    Args:
        module (`torch.nn.Module`):
            The module in which the tensor we want to move lives.
        param_name (`str`):
            The full name of the parameter/buffer.
        device (`int`, `str` or `torch.device`):
            The device on which to set the tensor.
        value (`torch.Tensor`, *optional*):
            The value of the tensor (useful when going from the meta device to any other device).
        dtype (`torch.dtype`, *optional*):
            If passed along the value of the parameter will be cast to this `dtype`. Otherwise, `value` will be cast to
            the dtype of the existing parameter in the model.
    """
    # Recurse if needed
    if "." in tensor_name:
        splits = tensor_name.split(".")
        for split in splits[:-1]:
            new_module = getattr(module, split)
            if new_module is None:
                raise ValueError(f"{module} has no attribute {split}.")
            module = new_module
        tensor_name = splits[-1]

    if tensor_name not in module._parameters and tensor_name not in module._buffers:
        raise ValueError(f"{module} does not have a parameter or a buffer named {tensor_name}.")
    is_buffer = tensor_name in module._buffers
    old_value = getattr(module, tensor_name)

    if old_value.device == torch.device("meta") and device not in ["meta", torch.device("meta")] and value is None:
        raise ValueError(f"{tensor_name} is on the meta device, we need a `value` to put in on {device}.")

    if value is not None:
        if dtype is None:
            # For compatibility with PyTorch load_state_dict which converts state dict dtype to existing dtype in model
            value = value.to(old_value.dtype)
        elif not str(value.dtype).startswith(("torch.uint", "torch.int", "torch.bool")):
            value = value.to(dtype)

    with torch.no_grad():
        if value is None:
            new_value = old_value.to(device)
        elif isinstance(value, torch.Tensor):
            new_value = value.to(device)
        else:
            new_value = torch.tensor(value, device=device)

        if is_buffer:
            module._buffers[tensor_name] = new_value
        elif value is not None or torch.device(device) != module._parameters[tensor_name].device:
            param_cls = type(module._parameters[tensor_name])
            kwargs = module._parameters[tensor_name].__dict__
            if param_cls.__name__ == "Int8Params":
                # downcast to fp16 if any
                if new_value.dtype == torch.float32:
                    new_value = new_value.to(torch.float16)
                new_value = param_cls(new_value, requires_grad=old_value.requires_grad, **kwargs).to(device)
            else:
                new_value = param_cls(new_value, requires_grad=old_value.requires_grad).to(device)
            module._parameters[tensor_name] = new_value

            if module.__class__.__name__ == "Linear8bitLt" and getattr(module.weight, "SCB", None) is None:
                # quantize only if necessary
                device_index = torch.device(device).index if torch.device(device).type == "cuda" else None
                if not getattr(module.weight, "SCB", None) and device_index is not None:
                    if module.bias is not None and module.bias.device.type != "meta":
                        # if a bias exists, we need to wait until the bias is set on the correct device
                        module = module.cuda(device_index)
                    elif module.bias is None:
                        # if no bias exists, we can quantize right away
                        module = module.cuda(device_index)


def named_module_tensors(module: nn.Module, include_buffers: bool = True, recurse: bool = False):
    """
    A helper function that gathers all the tensors (parameters + buffers) of a given module. If `include_buffers=True`
    it's the same as doing `module.named_parameters(recurse=recurse) + module.named_buffers(recurse=recurse)`.

    Args:
        module (`torch.nn.Module`):
            The module we want the tensors on.
        include_buffer (`bool`, *optional*, defaults to `True`):
            Whether or not to include the buffers in the result.
        recurse (`bool`, *optional`, defaults to `False`):
            Whether or not to go look in every submodule or just return the direct parameters and buffers.
    """
    for named_parameter in module.named_parameters(recurse=recurse):
        yield named_parameter

    if include_buffers:
        for named_buffer in module.named_buffers(recurse=recurse):
            yield named_buffer


class FindTiedParametersResult(list):
    """
    This is a subclass of a list to handle backward compatibility for Transformers. Do not rely on the fact this is not
    a list or on the `values` method as in the future this will be removed.
    """

    def __init__(self, *args, **kwargs):
        super().__init__(*args, **kwargs)

    def values(self):
        # TODO: at the next Transformers release (4.28.0) issue a deprecation warning here.
        return sum([x[1:] for x in self], [])


def find_tied_parameters(model: nn.Module, **kwargs):
    """
    Find the tied parameters in a given model.

    <Tip warning={true}>

    The signature accepts keyword arguments, but they are for the recursive part of this function and you should ignore
    them.

    </Tip>

    Args:
        model (`torch.nn.Module`): The model to inspect.

    Returns:
        List[List[str]]: A list of lists of parameter names being all tied together.

    Example:

    ```py
    >>> from collections import OrderedDict
    >>> import torch.nn as nn

    >>> model = nn.Sequential(OrderedDict([("linear1", nn.Linear(4, 4)), ("linear2", nn.Linear(4, 4))]))
    >>> model.linear2.weight = model.linear1.weight
    >>> find_tied_parameters(model)
    [['linear1.weight', 'linear2.weight']]
    ```
    """
    # Initialize result and named_parameters before recursing.
    named_parameters = kwargs.get("named_parameters", None)
    prefix = kwargs.get("prefix", "")
    result = kwargs.get("result", {})

    if named_parameters is None:
        named_parameters = {n: p for n, p in model.named_parameters()}
    else:
        # A tied parameter will not be in the full `named_parameters` seen above but will be in the `named_parameters`
        # of the submodule it belongs to. So while recursing we track the names that are not in the initial
        # `named_parameters`.
        for name, parameter in model.named_parameters():
            full_name = name if prefix == "" else f"{prefix}.{name}"
            if full_name not in named_parameters:
                # When we find one, it has to be one of the existing parameters.
                for new_name, new_param in named_parameters.items():
                    if new_param is parameter:
                        if new_name not in result:
                            result[new_name] = []
                        result[new_name].append(full_name)

    # Once we have treated direct parameters, we move to the child modules.
    for name, child in model.named_children():
        child_name = name if prefix == "" else f"{prefix}.{name}"
        find_tied_parameters(child, named_parameters=named_parameters, prefix=child_name, result=result)

    return FindTiedParametersResult([sorted([weight] + list(set(tied))) for weight, tied in result.items()])


def retie_parameters(model, tied_params):
    """
    Reties tied parameters in a given model if the link was broken (for instance when adding hooks).

    Args:
        model (`torch.nn.Module`):
            The model in which to retie parameters.
        tied_params (`List[List[str]]`):
            A mapping parameter name to tied parameter name as obtained by `find_tied_parameters`.
    """
    for tied_group in tied_params:
        param_to_tie = None
        # First iteration of the loop will set param_to_tie, next ones will tie it to the others
        for param_name in tied_group:
            module = model
            splits = param_name.split(".")
            for split in splits[:-1]:
                module = getattr(module, split)
            if param_to_tie is None:
                param_to_tie = getattr(module, splits[-1])
            else:
                setattr(module, splits[-1], param_to_tie)


def _get_proper_dtype(dtype: Union[str, torch.device]) -> torch.dtype:
    """
    Just does torch.dtype(dtype) if necessary.
    """
    if isinstance(dtype, str):
        # We accept "torch.float16" or just "float16"
        dtype = dtype.replace("torch.", "")
        dtype = getattr(torch, dtype)
    return dtype


def compute_module_sizes(
    model: nn.Module,
    dtype: Optional[Union[str, torch.device]] = None,
    special_dtypes: Optional[Dict[str, Union[str, torch.device]]] = None,
):
    """
    Compute the size of each submodule of a given model.
    """
    if dtype is not None:
        dtype = _get_proper_dtype(dtype)
        dtype_size = dtype_byte_size(dtype)
    if special_dtypes is not None:
        special_dtypes = {key: _get_proper_dtype(dtyp) for key, dtyp in special_dtypes.items()}
        special_dtypes_size = {key: dtype_byte_size(dtyp) for key, dtyp in special_dtypes.items()}
    module_sizes = defaultdict(int)
    for name, tensor in named_module_tensors(model, recurse=True):
        if special_dtypes is not None and name in special_dtypes:
            size = tensor.numel() * special_dtypes_size[name]
        elif dtype is None:
            size = tensor.numel() * dtype_byte_size(tensor.dtype)
        else:
            size = tensor.numel() * min(dtype_size, dtype_byte_size(tensor.dtype))
        name_parts = name.split(".")
        for idx in range(len(name_parts) + 1):
            module_sizes[".".join(name_parts[:idx])] += size

    return module_sizes


def get_max_layer_size(
    modules: List[Tuple[str, torch.nn.Module]], module_sizes: Dict[str, int], no_split_module_classes: List[str]
):
    """
    Utility function that will scan a list of named modules and return the maximum size used by one full layer. The
    definition of a layer being:
    - a module with no direct children (just parameters and buffers)
    - a module whose class name is in the list `no_split_module_classes`

    Args:
        modules (`List[Tuple[str, torch.nn.Module]]`):
            The list of named modules where we want to determine the maximum layer size.
        module_sizes (`Dict[str, int]`):
            A dictionary mapping each layer name to its size (as generated by `compute_module_sizes`).
        no_split_module_classes (`List[str]`):
            A list of class names for layers we don't want to be split.

    Returns:
        `Tuple[int, List[str]]`: The maximum size of a layer with the list of layer names realizing that maximum size.
    """
    max_size = 0
    layer_names = []
    modules_to_treat = modules.copy()
    while len(modules_to_treat) > 0:
        module_name, module = modules_to_treat.pop(0)
        modules_children = list(module.named_children()) if isinstance(module, torch.nn.Module) else []
        if len(modules_children) == 0 or module.__class__.__name__ in no_split_module_classes:
            # No splitting this one so we compare to the max_size
            size = module_sizes[module_name]
            if size > max_size:
                max_size = size
                layer_names = [module_name]
            elif size == max_size:
                layer_names.append(module_name)
        else:
            modules_to_treat = [(f"{module_name}.{n}", v) for n, v in modules_children] + modules_to_treat
    return max_size, layer_names


def get_max_memory(max_memory: Optional[Dict[Union[int, str], Union[int, str]]] = None):
    """
    Get the maximum memory available if nothing is passed, converts string to int otherwise.
    """
    import psutil
     
    if max_memory is None:
        if not torch.cuda.is_available():
            max_memory = {}
        if not is_xpu_available():
            max_memory = {}
        else:
            # Make sure CUDA is initialized on each GPU to have the right memory info.
            if is_xpu_available():
                for i in range(torch.xpu.device_count()):
                   _ = torch.tensor(0, device=torch.device("xpu", i))
                max_memory = {i: torch.xpu.max_memory_allocated(i) for i in range(torch.xpu.device_count())} 
            else:
                for i in range(torch.cuda.device_count()):
                    _ = torch.tensor([0], device=i)
                max_memory = {i: torch.cuda.mem_get_info(i)[0] for i in range(torch.cuda.device_count())}
        max_memory["cpu"] = psutil.virtual_memory().available
        return max_memory

    for key in max_memory:
        if isinstance(max_memory[key], str):
            max_memory[key] = convert_file_size_to_int(max_memory[key])
    return max_memory


def clean_device_map(device_map: Dict[str, Union[int, str, torch.device]], module_name: str = ""):
    """
    Cleans a device_map by grouping all submodules that go on the same device together.
    """
    # Get the value of the current module and if there is only one split across several keys, regroup it.
    prefix = "" if module_name == "" else f"{module_name}."
    values = [v for k, v in device_map.items() if k.startswith(prefix)]
    if len(set(values)) == 1 and len(values) > 1:
        for k in [k for k in device_map if k.startswith(prefix)]:
            del device_map[k]
        device_map[module_name] = values[0]

    # Recurse over the children
    children_modules = [k for k in device_map.keys() if k.startswith(module_name) and len(k) > len(module_name)]
    idx = len(module_name.split(".")) + 1 if len(module_name) > 0 else 1
    children_modules = set(".".join(k.split(".")[:idx]) for k in children_modules)
    for child in children_modules:
        clean_device_map(device_map, module_name=child)

    return device_map


def load_offloaded_weights(model, index, offload_folder):
    """
    Loads the weights from the offload folder into the model.

    Args:
        model (`torch.nn.Module`):
            The model to load the weights into.
        index (`dict`):
            A dictionary containing the parameter name and its metadata for each parameter that was offloaded from the
            model.
        offload_folder (`str`):
            The folder where the offloaded weights are stored.
    """
    if index is None or len(index) == 0:
        # Nothing to do
        return

    for param_name, metadata in index.items():
        tensor_file = os.path.join(offload_folder, f"{param_name}.dat")
        weight = load_offloaded_weight(tensor_file, metadata)
        set_module_tensor_to_device(model, param_name, "cpu", value=weight)


def get_balanced_memory(
    model: nn.Module,
    max_memory: Optional[Dict[Union[int, str], Union[int, str]]] = None,
    no_split_module_classes: Optional[List[str]] = None,
    dtype: Optional[Union[str, torch.dtype]] = None,
    special_dtypes: Optional[Dict[str, Union[str, torch.device]]] = None,
    low_zero: bool = False,
):
    """
    Compute a `max_memory` dictionary for [`infer_auto_device_map`] that will balance the use of each available GPU.

    <Tip>

    All computation is done analyzing sizes and dtypes of the model parameters. As a result, the model can be on the
    meta device (as it would if initialized within the `init_empty_weights` context manager).

    </Tip>

    Args:
        model (`torch.nn.Module`):
            The model to analyze.
        max_memory (`Dict`, *optional*):
            A dictionary device identifier to maximum memory. Will default to the maximum memory available if unset.
        no_split_module_classes (`List[str]`, *optional*):
            A list of layer class names that should never be split across device (for instance any layer that has a
            residual connection).
        dtype (`str` or `torch.dtype`, *optional*):
            If provided, the weights will be converted to that type when loaded.
        special_dtypes (`Dict[str, Union[str, torch.device]]`, *optional*):
            If provided, special dtypes to consider for some specific weights (will override dtype used as default for
            all weights).
        low_zero (`bool`, *optional*):
            Minimizes the number of weights on GPU 0, which is convenient when it's used for other operations (like the
            Transformers generate function).
    """
    # Get default / clean up max_memory
    max_memory = get_max_memory(max_memory)

    if not torch.cuda.is_available():
        return max_memory
    if not is_xpu_available():
        return max_memory
            
    num_devices = len([d for d in max_memory if torch.device(d).type == "cuda" and max_memory[d] > 0])
<<<<<<< HEAD
    if is_xpu_available():
        num_devices = len([d for d in max_memory if torch.device(d).type == "xpu" and max_memory[d] > 0])
    module_sizes = compute_module_sizes(model, dtype=dtype)
=======
    module_sizes = compute_module_sizes(model, dtype=dtype, special_dtypes=special_dtypes)
>>>>>>> 07ad358f
    per_gpu = module_sizes[""] // (num_devices - 1 if low_zero else num_devices)


    # We can't just set the memory to model_size // num_devices as it will end being too small: each GPU will get
    # slightly less layers and some layers will end up offload at the end. So this function computes a buffer size to
    # add which is the biggest of:
    # - the size of no split block (if applicable)
    # - the mean of the layer sizes
    if no_split_module_classes is None:
        no_split_module_classes = []
    elif not isinstance(no_split_module_classes, (list, tuple)):
        no_split_module_classes = [no_split_module_classes]

    # Identify the size of the no_split_block modules
    if len(no_split_module_classes) > 0:
        no_split_children = {}
        for name, size in module_sizes.items():
            if name == "":
                continue
            submodule = model
            for submodule_name in name.split("."):
                submodule = getattr(submodule, submodule_name)
            class_name = submodule.__class__.__name__
            if class_name in no_split_module_classes and class_name not in no_split_children:
                no_split_children[class_name] = size

            if set(no_split_children.keys()) == set(no_split_module_classes):
                break
        buffer = max(no_split_children.values()) if len(no_split_children) > 0 else 0
    else:
        buffer = 0

    # Compute mean of final modules. In the first dict of module sizes, leaves are the parameters
    leaves = [n for n in module_sizes if len([p for p in module_sizes if p.startswith(n) and len(p) > len(n)]) == 0]
    module_sizes = {n: v for n, v in module_sizes.items() if n not in leaves}
    # Once removed, leaves are the final modules.
    leaves = [n for n in module_sizes if len([p for p in module_sizes if p.startswith(n) and len(p) > len(n)]) == 0]
    mean_leaves = int(sum([module_sizes[n] for n in leaves]) / len(leaves))
    buffer = int(1.25 * max(buffer, mean_leaves))
    per_gpu += buffer

    max_memory = get_max_memory(max_memory)
    last_gpu = max(i for i in max_memory if isinstance(i, int) and max_memory[i] > 0)
    # The last device is left with max_memory just in case the buffer is not enough.
    for i in range(last_gpu):
        max_memory[i] = min(0 if low_zero and i == 0 else per_gpu, max_memory[i])

    if low_zero:
        min_zero = max(0, module_sizes[""] - sum([max_memory[i] for i in range(1, num_devices)]))
        max_memory[0] = min(min_zero, max_memory[0])

    return max_memory


def infer_auto_device_map(
    model: nn.Module,
    max_memory: Optional[Dict[Union[int, str], Union[int, str]]] = None,
    no_split_module_classes: Optional[List[str]] = None,
    dtype: Optional[Union[str, torch.dtype]] = None,
<<<<<<< HEAD
    
=======
    special_dtypes: Optional[Dict[str, Union[str, torch.dtype]]] = None,
    verbose: bool = False,
>>>>>>> 07ad358f
):
    """
    Compute a device map for a given model giving priority to GPUs, then offload on CPU and finally offload to disk,
    such that:
    - we don't exceed the memory available of any of the GPU.
    - if offload to the CPU is needed, there is always room left on GPU 0 to put back the layer offloaded on CPU that
      has the largest size.
    - if offload to the CPU is needed,we don't exceed the RAM available on the CPU.
    - if offload to the disk is needed, there is always room left on the CPU to put back the layer offloaded on disk
      that has the largest size.

    <Tip>

    All computation is done analyzing sizes and dtypes of the model parameters. As a result, the model can be on the
    meta device (as it would if initialized within the `init_empty_weights` context manager).

    </Tip>

    Args:
        model (`torch.nn.Module`):
            The model to analyze.
        max_memory (`Dict`, *optional*):
            A dictionary device identifier to maximum memory. Will default to the maximum memory available if unset.
        no_split_module_classes (`List[str]`, *optional*):
            A list of layer class names that should never be split across device (for instance any layer that has a
            residual connection).
        dtype (`str` or `torch.dtype`, *optional*):
            If provided, the weights will be converted to that type when loaded.
        special_dtypes (`Dict[str, Union[str, torch.device]]`, *optional*):
            If provided, special dtypes to consider for some specific weights (will override dtype used as default for
            all weights).
        verbose (`bool`, *optional*, defaults to `False`):
            Whether or not to provide debugging statements as the function builds the device_map.
    """
    # Get default / clean up max_memory
    max_memory = get_max_memory(max_memory)
    if no_split_module_classes is None:
        no_split_module_classes = []
    elif not isinstance(no_split_module_classes, (list, tuple)):
        no_split_module_classes = [no_split_module_classes]

    devices = list(max_memory.keys())
    gpus = [device for device in devices if device != "cpu"]
    if "disk" not in devices:
        devices.append("disk")

    # Devices that need to keep space for a potential offloaded layer.
    main_devices = [gpus[0], "cpu"] if len(gpus) > 0 else ["cpu"]

    module_sizes = compute_module_sizes(model, dtype=dtype, special_dtypes=special_dtypes)
    tied_parameters = find_tied_parameters(model)

    device_map = {}
    current_device = 0
    current_memory_used = 0

    # Direct submodules and parameters
    modules_to_treat = (
        list(model.named_parameters(recurse=False))
        + list(model.named_children())
        + list(model.named_buffers(recurse=False))
    )
    # Initialize maximum largest layer, to know which space to keep in memory
    max_layer_size, max_layer_names = get_max_layer_size(modules_to_treat, module_sizes, no_split_module_classes)

    # Ready ? This is going to be a bit messy.
    while len(modules_to_treat) > 0:
        name, module = modules_to_treat.pop(0)
        if verbose:
            print(f"\nTreating module {name}.")
        # Max size in the remaining layers may have changed since we took one, so we maybe update it.
        max_layer_names = [n for n in max_layer_names if not n.startswith(name)]
        if len(max_layer_names) == 0:
            max_layer_size, max_layer_names = get_max_layer_size(
                [(n, m) for n, m in modules_to_treat if isinstance(m, torch.nn.Module)],
                module_sizes,
                no_split_module_classes,
            )
        # Assess size needed
        module_size = module_sizes[name]

        # We keep relevant tied parameters only: one of the tied parameters in the group is inside the current module
        # and the other is not.
        tied_param_goups = [
            tied_group
            for tied_group in tied_parameters
            if any(name in k for k in tied_group) and not all(name in k for k in tied_group)
        ]
        if verbose and len(tied_param_goups) > 0:
            print(f"  Found the relevant tied param groups {tied_param_goups}")
        # Then we keep track of all the parameters that are tied to the current module, but not in the current module
        tied_params = sum([[p for p in tied_group if name not in p] for tied_group in tied_param_goups], [])
        if verbose and len(tied_params) > 0:
            print(f"  So those parameters need to be taken into account {tied_params}")

        device = devices[current_device]
        current_max_size = max_memory[device] if device != "disk" else None
        # Reduce max size available by the largest layer.
        if devices[current_device] in main_devices:
            current_max_size = current_max_size - max_layer_size
        # Case 1 -> We're too big!
        if current_max_size is not None and current_memory_used + module_size > current_max_size:
            # Split or not split?
            modules_children = list(module.named_children())
            if verbose:
                print(
                    f"Not enough space on {devices[current_device]} to put {name} (space available "
                    f"{current_max_size-current_memory_used}, module size {module_size})."
                )
            if len(modules_children) == 0 or module.__class__.__name__ in no_split_module_classes:
                # -> no split, we go to the next device
                if verbose:
                    print("This module cannot be split, going to the next device.")
                current_device += 1
                modules_to_treat = [(name, module)] + modules_to_treat
                current_memory_used = 0
            else:
                # -> split, we replace the module studied by its children + parameters
                if verbose:
                    print(f"Splitting {name}.")
                modules_children = list(module.named_parameters(recurse=False)) + modules_children
                modules_to_treat = [(f"{name}.{n}", v) for n, v in modules_children] + modules_to_treat
                # Update the max layer size.
                max_layer_size, max_layer_names = get_max_layer_size(
                    [(n, m) for n, m in modules_to_treat if isinstance(m, torch.nn.Module)],
                    module_sizes,
                    no_split_module_classes,
                )

        # Case 2, it fits! We're not entirely out of the wood though, because we may have some tied parameters.
        elif len(tied_params) > 0:
            # First locate all tied modules
            tied_module_names = []
            tied_modules = []
            for tied_param in tied_params:
                tied_module_index = [i for i, (n, _) in enumerate(modules_to_treat) if n in tied_param][0]
                tied_module_names.append(modules_to_treat[tied_module_index][0])
                tied_modules.append(modules_to_treat[tied_module_index][1])
            if verbose:
                print(
                    f"  It looks like {name} is going to fit on {devices[current_device]} but we have tied "
                    f"parameters to account for.\n  - Names {tied_params}\n  - Module names {tied_module_names}"
                )

            # Let's see if it all fits first
            module_size_with_ties = module_size
            for tied_param, tied_module_name in zip(tied_params, tied_module_names):
                module_size_with_ties += module_sizes[tied_module_name] - module_sizes[tied_param]

            if current_max_size is None or current_memory_used + module_size_with_ties <= current_max_size:
                # We really really fit!
                if verbose:
                    print(f"Putting {name} and {tied_module_names} on {devices[current_device]}.")
                current_memory_used += module_size_with_ties
                device_map[name] = devices[current_device]
                for tied_module_name in tied_module_names:
                    tied_module_index = [i for i, (n, _) in enumerate(modules_to_treat) if n == tied_module_name][0]
                    modules_to_treat.pop(tied_module_index)
                    device_map[tied_module_name] = devices[current_device]

            else:
                # We don't fit with the tied modules. Next question is: can we split one of the tied modules to make it
                # smaller or do we need to go on the next device?
                if verbose:
                    print(
                        f"Not enough space on {devices[current_device]} to put {name} and {tied_module_names} (space "
                        f"available {current_max_size-current_memory_used}, needed size {module_size_with_ties})."
                    )
                split_happened = False
                for tied_module_name, tied_module in zip(tied_module_names, tied_modules):
                    tied_module_children = list(tied_module.named_children())
                    if len(tied_module_children) == 0 or tied_module.__class__.__name__ in no_split_module_classes:
                        # can't break this one.
                        continue

                    if verbose:
                        print(f"Splitting {tied_module_name}.")
                    tied_module_children = list(tied_module.named_parameters(recurse=False)) + tied_module_children
                    tied_module_children = [(f"{tied_module_name}.{n}", v) for n, v in tied_module_children]
                    tied_module_index = [i for i, (n, _) in enumerate(modules_to_treat) if n == tied_module_name][0]

                    modules_to_treat = (
                        [(name, module)]
                        + modules_to_treat[:tied_module_index]
                        + tied_module_children
                        + modules_to_treat[tied_module_index + 1 :]
                    )
                    # Update the max layer size.
                    max_layer_size, max_layer_names = get_max_layer_size(
                        [(n, m) for n, m in modules_to_treat if isinstance(m, torch.nn.Module)],
                        module_sizes,
                        no_split_module_classes,
                    )
                    split_happened = True
                    break

                if not split_happened:
                    # If the tied module is not split, we go to the next device
                    if verbose:
                        print("None of the tied module can be split, going to the next device.")
                    current_device += 1
                    modules_to_treat = [(name, module)] + modules_to_treat
                    current_memory_used = 0

        else:
            if verbose:
                print(f"Putting {name} on {devices[current_device]}.")
            current_memory_used += module_size
            device_map[name] = devices[current_device]

    return clean_device_map(device_map)


def check_device_map(model: nn.Module, device_map: Dict[str, Union[int, str, torch.device]]):
    """
    Checks a device map covers everything in a given model.

    Args:
        model (`torch.nn.Module`): The model to check the device map against.
        device_map (`Dict[str, Union[int, str, torch.device]]`): The device map to check.
    """
    all_model_tensors = [name for name, _ in model.state_dict().items()]
    for module_name in device_map.keys():
        all_model_tensors = [name for name in all_model_tensors if not name.startswith(module_name)]
    if len(all_model_tensors) > 0:
        non_covered_params = ", ".join(all_model_tensors)
        raise ValueError(
            f"The device_map provided does not give any device for the following parameters: {non_covered_params}"
        )


def load_state_dict(checkpoint_file, device_map=None):
    """
    Load a checkpoint from a given file. If the checkpoint is in the safetensors format and a device map is passed, the
    weights can be fast-loaded directly on the GPU.

    Args:
        checkpoint_file (`str`): The path to the checkpoint to load.
        device_map (`Dict[str, Union[int, str, torch.device]]`, *optional*):
            A map that specifies where each submodule should go. It doesn't need to be refined to each parameter/buffer
            name, once a given module name is inside, every submodule of it will be sent to the same device.
    """
    if checkpoint_file.endswith(".safetensors"):
        if not is_safetensors_available():
            raise ImportError(
                f"To load {checkpoint_file}, the `safetensors` library is necessary `pip install safetensors`."
            )
        with safe_open(checkpoint_file, framework="pt") as f:
            metadata = f.metadata()
            weight_names = f.keys()

        if metadata is None:
            logger.warn(
                f"The safetensors archive passed at {checkpoint_file} does not contain metadata. "
                "Make sure to save your model with the `save_pretrained` method. Defaulting to 'pt' metadata."
            )
            metadata = {"format": "pt"}

        if metadata.get("format") not in ["pt", "tf", "flax"]:
            raise OSError(
                f"The safetensors archive passed at {checkpoint_file} does not contain the valid metadata. Make sure "
                "you save your model with the `save_pretrained` method."
            )
        elif metadata["format"] != "pt":
            raise ValueError(f"The checkpoint passed was saved with {metadata['format']}, we need a the pt format.")
        if device_map is None:
            return safe_load_file(checkpoint_file)
        else:
            devices = [device for device in device_map.values() if device not in ["disk"]]

            # if we only have one device we can load everything directly
            if len(devices) == 1:
                return safe_load_file(checkpoint_file, device=devices[0])

            # cpu device should always exist as fallback option
            if "cpu" not in devices:
                devices.append("cpu")

            # For each device, get the weights that go there
            device_weights = {device: [] for device in devices}
            for module_name, device in device_map.items():
                if device in devices:
                    device_weights[device].extend([k for k in weight_names if k.startswith(module_name)])

            # all weights that haven't defined a device should be loaded on CPU
            device_weights["cpu"].extend([k for k in weight_names if k not in sum(device_weights.values(), [])])
            tensors = {}
            for device in devices:
                with safe_open(checkpoint_file, framework="pt", device=device) as f:
                    for key in device_weights[device]:
                        tensors[key] = f.get_tensor(key)

            return tensors
    else:
        return torch.load(checkpoint_file)


def load_checkpoint_in_model(
    model: nn.Module,
    checkpoint: Union[str, os.PathLike],
    device_map: Optional[Dict[str, Union[int, str, torch.device]]] = None,
    offload_folder: Optional[Union[str, os.PathLike]] = None,
    dtype: Optional[Union[str, torch.dtype]] = None,
    offload_state_dict: bool = False,
    offload_buffers: bool = False,
):
    """
    Loads a (potentially sharded) checkpoint inside a model, potentially sending weights to a given device as they are
    loaded.

    <Tip warning={true}>

    Once loaded across devices, you still need to call [`dispatch_model`] on your model to make it able to run. To
    group the checkpoint loading and dispatch in one single call, use [`load_checkpoint_and_dispatch`].

    </Tip>

    Args:
        model (`torch.nn.Module`):
            The model in which we want to load a checkpoint.
        checkpoint (`str` or `os.PathLike`):
            The folder checkpoint to load. It can be:
            - a path to a file containing a whole model state dict
            - a path to a `.json` file containing the index to a sharded checkpoint
            - a path to a folder containing a unique `.index.json` file and the shards of a checkpoint.
        device_map (`Dict[str, Union[int, str, torch.device]]`, *optional*):
            A map that specifies where each submodule should go. It doesn't need to be refined to each parameter/buffer
            name, once a given module name is inside, every submodule of it will be sent to the same device.
        offload_folder (`str` or `os.PathLike`, *optional*):
            If the `device_map` contains any value `"disk"`, the folder where we will offload weights.
        dtype (`str` or `torch.dtype`, *optional*):
            If provided, the weights will be converted to that type when loaded.
        offload_state_dict (`bool`, *optional*, defaults to `False`):
            If `True`, will temporarily offload the CPU state dict on the hard drive to avoid getting out of CPU RAM if
            the weight of the CPU state dict + the biggest shard does not fit.
        offload_buffers (`bool`, *optional*, defaults to `False):
            Whether or not to include the buffers in the weights offloaded to disk.
    """
    tied_params = find_tied_parameters(model)
    if offload_folder is None and device_map is not None and "disk" in device_map.values():
        raise ValueError(
            "At least one of the model submodule will be offloaded to disk, please pass along an `offload_folder`."
        )
    elif offload_folder is not None and device_map is not None and "disk" in device_map.values():
        os.makedirs(offload_folder, exist_ok=True)

    if isinstance(dtype, str):
        # We accept "torch.float16" or just "float16"
        dtype = dtype.replace("torch.", "")
        dtype = getattr(torch, dtype)

    checkpoint_files = None
    index_filename = None
    if os.path.isfile(checkpoint):
        if str(checkpoint).endswith(".json"):
            index_filename = checkpoint
        else:
            checkpoint_files = [checkpoint]
    elif os.path.isdir(checkpoint):
        potential_index = [f for f in os.listdir(checkpoint) if f.endswith(".index.json")]
        if len(potential_index) == 0:
            raise ValueError(f"{checkpoint} is not a folder containing a `.index.json` file.")
        elif len(potential_index) == 1:
            index_filename = os.path.join(checkpoint, potential_index[0])
        else:
            raise ValueError(f"{checkpoint} containing more than one `.index.json` file, delete the irrelevant ones.")
    else:
        raise ValueError(
            "`checkpoint` should be the path to a file containing a whole state dict, or the index of a sharded "
            f"checkpoint, or a folder containing a sharded checkpoint, but got {checkpoint}."
        )

    if index_filename is not None:
        checkpoint_folder = os.path.split(index_filename)[0]
        with open(index_filename, "r") as f:
            index = json.loads(f.read())

        if "weight_map" in index:
            index = index["weight_map"]
        checkpoint_files = sorted(list(set(index.values())))
        checkpoint_files = [os.path.join(checkpoint_folder, f) for f in checkpoint_files]

    # Logic for missing/unexepected keys goes here.

    offload_index = {}
    if offload_state_dict:
        state_dict_folder = tempfile.mkdtemp()
        state_dict_index = {}

    buffer_names = [name for name, _ in model.named_buffers()]

    for checkpoint_file in checkpoint_files:
        checkpoint = load_state_dict(checkpoint_file, device_map=device_map)
        if device_map is None:
            model.load_state_dict(checkpoint, strict=False)
        else:
            for param_name, param in checkpoint.items():
                module_name = param_name

                while len(module_name) > 0 and module_name not in device_map:
                    module_name = ".".join(module_name.split(".")[:-1])
                if module_name == "" and "" not in device_map:
                    # TODO: group all errors and raise at the end.
                    raise ValueError(f"{param_name} doesn't have any device set.")
                param_device = device_map[module_name]

                if param_device == "disk":
                    if offload_buffers or param_name not in buffer_names:
                        set_module_tensor_to_device(model, param_name, "meta")
                    offload_weight(param, param_name, offload_folder, index=offload_index)
                elif param_device == "cpu" and offload_state_dict:
                    set_module_tensor_to_device(model, param_name, "meta")
                    offload_weight(param, param_name, state_dict_folder, index=state_dict_index)
                else:
                    set_module_tensor_to_device(model, param_name, param_device, value=param, dtype=dtype)

        # Force Python to clean up.
        del checkpoint
        gc.collect()

    save_offload_index(offload_index, offload_folder)

    # Load back offloaded state dict on CPU
    if offload_state_dict:
        load_offloaded_weights(model, state_dict_index, state_dict_folder)
        shutil.rmtree(state_dict_folder)

    retie_parameters(model, tied_params)<|MERGE_RESOLUTION|>--- conflicted
+++ resolved
@@ -490,14 +490,12 @@
     if not is_xpu_available():
         return max_memory
             
-    num_devices = len([d for d in max_memory if torch.device(d).type == "cuda" and max_memory[d] > 0])
-<<<<<<< HEAD
     if is_xpu_available():
         num_devices = len([d for d in max_memory if torch.device(d).type == "xpu" and max_memory[d] > 0])
-    module_sizes = compute_module_sizes(model, dtype=dtype)
-=======
+    else:
+        num_devices = len([d for d in max_memory if torch.device(d).type == "cuda" and max_memory[d] > 0])
+
     module_sizes = compute_module_sizes(model, dtype=dtype, special_dtypes=special_dtypes)
->>>>>>> 07ad358f
     per_gpu = module_sizes[""] // (num_devices - 1 if low_zero else num_devices)
 
 
@@ -557,12 +555,9 @@
     max_memory: Optional[Dict[Union[int, str], Union[int, str]]] = None,
     no_split_module_classes: Optional[List[str]] = None,
     dtype: Optional[Union[str, torch.dtype]] = None,
-<<<<<<< HEAD
-    
-=======
     special_dtypes: Optional[Dict[str, Union[str, torch.dtype]]] = None,
     verbose: bool = False,
->>>>>>> 07ad358f
+
 ):
     """
     Compute a device map for a given model giving priority to GPUs, then offload on CPU and finally offload to disk,
