# Copyright 2021 The HuggingFace Team. All rights reserved.
#
# Licensed under the Apache License, Version 2.0 (the "License");
# you may not use this file except in compliance with the License.
# You may obtain a copy of the License at
#
#     http://www.apache.org/licenses/LICENSE-2.0
#
# Unless required by applicable law or agreed to in writing, software
# distributed under the License is distributed on an "AS IS" BASIS,
# WITHOUT WARRANTIES OR CONDITIONS OF ANY KIND, either express or implied.
# See the License for the specific language governing permissions and
# limitations under the License.

import os
import warnings
from contextlib import contextmanager
from functools import partial
from typing import Any, Callable, Optional

import torch

from .utils import (
    DistributedType,
    DynamoBackend,
    GradientAccumulationPlugin,
    get_ccl_version,
    get_int_from_env,
    is_ccl_available,
    is_deepspeed_available,
    is_fp8_available,
    is_mps_available,
    is_tpu_available,
    is_xpu_available,
    parse_choice_from_env,
    parse_flag_from_env,
)
from .utils.dataclasses import SageMakerDistributedType

if is_tpu_available(check_device=False):
    import torch_xla.core.xla_model as xm


def is_initialized() -> bool:
    """
    Checks if the `AcceleratorState` has been initialized from `Accelerator`. Same as `AcceleratorState.initialized`,
    but works as a module method.
    """
    return AcceleratorState._shared_state != {}


# Lambda function that does nothing
def do_nothing(*args, **kwargs):
    return None


# Inspired by Alex Martelli's 'Borg'.
class PartialState:
    """
    Singleton class that has information about the current training environment and functions to help with process
    control. Designed to be used when only process control and device execution states are needed. Does *not* need to
    be initialized from `Accelerator`.

    **Available attributes:**

        - **device** (`torch.device`) -- The device to use.
        - **distributed_type** ([`~accelerate.state.DistributedType`]) -- The type of distributed environment currently
          in use.
        - **local_process_index** (`int`) -- The index of the current process on the current server.
        - **mixed_precision** (`str`) -- Whether or not the current script will use mixed precision, and if so the type
          of mixed precision being performed.
        - **num_processes** (`int`) -- The number of processes currently launched in parallel.
        - **process_index** (`int`) -- The index of the current process.
        - **is_last_process** (`bool`) -- Whether or not the current process is the last one.
        - **is_main_process** (`bool`) -- Whether or not the current process is the main one.
        - **is_local_main_process** (`bool`) -- Whether or not the current process is the main one on the local node.
    """

    _shared_state = {}

    def __init__(self, cpu: bool = False, **kwargs):
        self.__dict__ = self._shared_state
        if not self.initialized:
            self._cpu = cpu
            self.backend = None
            env_device = os.environ.get("ACCELERATE_TORCH_DEVICE", None)
            self.device = torch.device(env_device) if env_device is not None else None
            if (
                os.environ.get("ACCELERATE_USE_SAGEMAKER", "false") == "true"
                and os.environ.get("ACCELERATE_SAGEMAKER_DISTRIBUTED_TYPE") != SageMakerDistributedType.NO
                and not cpu
            ):
                if os.environ.get("ACCELERATE_SAGEMAKER_DISTRIBUTED_TYPE") == SageMakerDistributedType.DATA_PARALLEL:
                    self.distributed_type = DistributedType.MULTI_GPU
                    import smdistributed.dataparallel.torch.torch_smddp  # noqa

                    if not torch.distributed.is_initialized():
                        torch.distributed.init_process_group(backend="smddp")
                    self.backend = "smddp"
                    self.num_processes = torch.distributed.get_world_size()
                    self.process_index = torch.distributed.get_rank()
                    self.local_process_index = int(os.environ.get("LOCAL_RANK", -1))
                    if self.device is None:
                        if is_xpu_available():
                            self.device = torch.device("xpu", self.local_process_index)  
                            torch.xpu.set_device(self.device)
                        else:
                            self.device = torch.device("cuda", self.local_process_index)
                            torch.cuda.set_device(self.device)
            elif is_tpu_available() and not cpu:
                self.distributed_type = DistributedType.TPU
                self.num_processes = xm.xrt_world_size()
                self.process_index = xm.get_ordinal()
                self.local_process_index = xm.get_local_ordinal()
                self.device = xm.xla_device()
            elif os.environ.get("ACCELERATE_USE_DEEPSPEED", "false") == "true" and not cpu:
                assert (
                    is_deepspeed_available()
                ), "DeepSpeed is not available => install it using `pip3 install deepspeed` or build it from source"
                self.distributed_type = DistributedType.DEEPSPEED
                if not torch.distributed.is_initialized():
<<<<<<< HEAD
                    from .utils import compare_versions
                    self.backend = "nccl"
                    if is_ccl_available():
                        self.backend = "ccl"
                    if compare_versions("deepspeed", ">", "0.6.5"):
                        from deepspeed import comm as dist

                        dist.init_distributed(dist_backend=self.backend)
                    else:
                        torch.distributed.init_process_group(backend = self.backend,**kwargs)
                        
=======
                    torch.distributed.init_process_group(backend="nccl", **kwargs)

>>>>>>> 07ad358f
                self.num_processes = torch.distributed.get_world_size()
                self.process_index = torch.distributed.get_rank()
                self.local_process_index = int(os.environ.get("LOCAL_RANK", -1))
                if self.device is None:
                    if is_xpu_available():
                        self.device = torch.device("xpu", self.local_process_index)
                        torch.xpu.set_device(self.device)
                    else:
                        self.device = torch.device("cuda", self.local_process_index)
                        torch.cuda.set_device(self.device)
                self._mixed_precision = "no"  # deepspeed handles mixed_precision using deepspeed_config
            elif int(os.environ.get("LOCAL_RANK", -1)) != -1 and not cpu:
                self.distributed_type = DistributedType.MULTI_GPU
                if not torch.distributed.is_initialized():
                    torch.distributed.init_process_group(backend="nccl", **kwargs)
                    self.backend = "nccl"
                    if is_ccl_available():
                        torch.distributed.init_process_group(backend="ccl", **kwargs)
                        self.backend = "ccl"
                self.num_processes = torch.distributed.get_world_size()
                self.process_index = torch.distributed.get_rank()
                self.local_process_index = int(os.environ.get("LOCAL_RANK", -1))
                if self.device is None:
                    if is_xpu_available():
                        self.device = torch.device("xpu", self.local_process_index)
                        torch.xpu.set_device(self.device)
                    else:
                        self.device = torch.device("cuda", self.local_process_index)
                        torch.cuda.set_device(self.device)
            elif get_int_from_env(["PMI_SIZE", "OMPI_COMM_WORLD_SIZE", "MV2_COMM_WORLD_SIZE", "WORLD_SIZE"], 1) > 1:
                self.distributed_type = DistributedType.MULTI_CPU
                if is_ccl_available() and get_int_from_env(["CCL_WORKER_COUNT"], 0) > 0:
                    if get_ccl_version() >= "1.12":
                        import oneccl_bindings_for_pytorch  # noqa: F401
                    else:
                        import torch_ccl  # noqa: F401
                    backend = "ccl"
                elif torch.distributed.is_mpi_available():
                    backend = "mpi"
                else:
                    backend = "gloo"
                # Try to get launch configuration from environment variables set by MPI launcher - works for Intel MPI, OpenMPI and MVAPICH
                rank = get_int_from_env(["RANK", "PMI_RANK", "OMPI_COMM_WORLD_RANK", "MV2_COMM_WORLD_RANK"], 0)
                size = get_int_from_env(["WORLD_SIZE", "PMI_SIZE", "OMPI_COMM_WORLD_SIZE", "MV2_COMM_WORLD_SIZE"], 1)
                local_rank = get_int_from_env(
                    ["LOCAL_RANK", "MPI_LOCALRANKID", "OMPI_COMM_WORLD_LOCAL_RANK", "MV2_COMM_WORLD_LOCAL_RANK"], 0
                )
                local_size = get_int_from_env(
                    ["MPI_LOCALNRANKS", "OMPI_COMM_WORLD_LOCAL_SIZE", "MV2_COMM_WORLD_LOCAL_SIZE"], 1
                )
                self.local_process_index = local_rank
                os.environ["RANK"] = str(rank)
                os.environ["WORLD_SIZE"] = str(size)
                os.environ["LOCAL_RANK"] = str(local_rank)
                if not os.environ.get("MASTER_PORT", None):
                    os.environ["MASTER_PORT"] = "29500"
                if not os.environ.get("MASTER_ADDR", None):
                    if local_size != size and backend != "mpi":
                        raise ValueError(
                            "Looks like distributed multinode run but MASTER_ADDR env not set, "
                            "please try exporting rank 0's hostname as MASTER_ADDR"
                        )
                if not torch.distributed.is_initialized():
                    torch.distributed.init_process_group(backend, rank=rank, world_size=size, **kwargs)
                    self.backend = backend
                self.num_processes = torch.distributed.get_world_size()
                self.process_index = torch.distributed.get_rank()
                self.local_process_index = local_rank
                if self.device is None:
                    self.device = torch.device("cpu")
            else:
                self.distributed_type = DistributedType.NO
                self.num_processes = 1
                self.process_index = self.local_process_index = 0

                # the below block using env variable for `mps` will be removed in version 0.18.0
                if parse_flag_from_env("ACCELERATE_USE_MPS_DEVICE") and not cpu:
                    from .utils import is_torch_version

                    if is_mps_available():
                        if not is_torch_version(">", "1.12.0"):
                            warnings.warn(
                                "We strongly recommend to install PyTorch >= 1.13 for transformer based models."
                            )
                        os.environ["PYTORCH_ENABLE_MPS_FALLBACK"] = "1"
                        self.device = torch.device("mps")
                    else:
                        raise AssertionError(
                            "MPS not available because PyTorch version is < 1.12.0 or MacOS version is < 12.3 "
                            "and/or you do not have an MPS-enabled device on this machine."
                        )

                if self.device is None:
                    if cpu or not (torch.cuda.is_available() or is_mps_available() or is_xpu_available()):
                        self.device = torch.device("cpu")
                    elif is_mps_available():
                        os.environ["PYTORCH_ENABLE_MPS_FALLBACK"] = "1"
                        self.device = torch.device("mps")
                    elif is_xpu_available():
                        self.device =  torch.device("xpu")
                    else:
                        self.device = torch.device("cuda")
        self.fork_launched = parse_flag_from_env("FORK_LAUNCHED", 0)

    def __repr__(self) -> str:
        return (
            f"Distributed environment: {self.distributed_type}{('  Backend: ' + self.backend) if self.backend else ''}\n"
            f"Num processes: {self.num_processes}\n"
            f"Process index: {self.process_index}\n"
            f"Local process index: {self.local_process_index}\n"
            f"Device: {self.device}\n"
        )

    @staticmethod
    def _reset_state():
        "Resets `_shared_state`, is used internally and should not be called"
        PartialState._shared_state = {}

    @property
    def initialized(self) -> bool:
        "Returns whether the `PartialState` has been initialized"
        return self._shared_state != {}

    @property
    def use_distributed(self):
        """
        Whether the Accelerator is configured for distributed training
        """
        return self.distributed_type != DistributedType.NO and self.num_processes > 1

    @property
    def is_last_process(self) -> bool:
        "Returns whether the current process is the last one"
        return self.process_index == self.num_processes - 1

    @property
    def is_main_process(self) -> bool:
        "Returns whether the current process is the main process"
        return (
            self.process_index == 0 if self.distributed_type != DistributedType.MEGATRON_LM else self.is_last_process
        )

    @property
    def is_local_main_process(self) -> bool:
        "Returns whether the current process is the main process on the local node"
        return (
            self.local_process_index == 0
            if self.distributed_type != DistributedType.MEGATRON_LM
            else self.is_last_process
        )

    def wait_for_everyone(self):
        """
        Will stop the execution of the current process until every other process has reached that point (so this does
        nothing when the script is only run in one process). Useful to do before saving a model.

        Example:

        ```python
        >>> # Assuming two GPU processes
        >>> import time
        >>> from accelerate.state import PartialState

        >>> state = PartialState()
        >>> if state.is_main_process:
        ...     time.sleep(2)
        >>> else:
        ...     print("I'm waiting for the main process to finish its sleep...")
        >>> state.wait_for_everyone()
        >>> # Should print on every process at the same time
        >>> print("Everyone is here")
        ```
        """
        if self.distributed_type in (
            DistributedType.MULTI_GPU,
            DistributedType.MULTI_CPU,
            DistributedType.DEEPSPEED,
            DistributedType.FSDP,
        ):
            torch.distributed.barrier()
        elif self.distributed_type == DistributedType.TPU:
            xm.rendezvous("accelerate.utils.wait_for_everyone")

    def _goes_first(self, is_main: bool):
        if not is_main:
            self.wait_for_everyone()

        yield

        if is_main:
            self.wait_for_everyone()

    @contextmanager
    def main_process_first(self):
        """
        Lets the main process go first inside a with block.

        The other processes will enter the with block after the main process exits.

        Example:

        ```python
        >>> from accelerate import Accelerator

        >>> accelerator = Accelerator()
        >>> with accelerator.main_process_first():
        ...     # This will be printed first by process 0 then in a seemingly
        ...     # random order by the other processes.
        ...     print(f"This will be printed by process {accelerator.process_index}")
        ```
        """
        yield from self._goes_first(self.is_main_process)

    @contextmanager
    def local_main_process_first(self):
        """
        Lets the local main process go inside a with block.

        The other processes will enter the with block after the main process exits.

        Example:

        ```python
        >>> from accelerate.state import PartialState

        >>> state = PartialState()
        >>> with state.local_main_process_first():
        ...     # This will be printed first by local process 0 then in a seemingly
        ...     # random order by the other processes.
        ...     print(f"This will be printed by process {state.local_process_index}")
        ```
        """
        yield from self._goes_first(self.is_local_main_process)

    def on_main_process(self, function: Callable[..., Any] = None):
        """
        Decorator that only runs the decorated function on the main process.

        Args:
            function (`Callable`): The function to decorate.

        Example:

        ```python
        >>> from accelerate.state import PartialState

        >>> state = PartialState()


        >>> @state.on_main_process
        ... def print_something():
        ...     print("This will be printed by process 0 only.")


        >>> print_something()
        "This will be printed by process 0 only"
        ```
        """
        if not self.initialized:
            raise ValueError("The `PartialState` or `Accelerator` must be initialized before calling this function.")
        if self.is_main_process or not self.use_distributed:
            return function
        return do_nothing

    def on_local_main_process(self, function: Callable[..., Any] = None):
        """
        Decorator that only runs the decorated function on the local main process.

        Args:
            function (`Callable`): The function to decorate.

        Example:
        ```python
        # Assume we have 2 servers with 4 processes each.
        from accelerate.state import PartialState

        state = PartialState()


        @state.on_local_main_process
        def print_something():
            print("This will be printed by process 0 only on each server.")


        print_something()
        # On server 1:
        "This will be printed by process 0 only"
        # On server 2:
        "This will be printed by process 0 only"
        ```
        """
        if self.is_local_main_process or not self.use_distributed:
            return function
        return do_nothing

    def on_last_process(self, function: Callable[..., Any]):
        """
        Decorator that only runs the decorated function on the last process.

        Args:
            function (`Callable`): The function to decorate.

        Example:
        ```python
        # Assume we have 4 processes.
        from accelerate.state import PartialState

        state = PartialState()


        @state.on_last_process
        def print_something():
            print(f"Printed on process {state.process_index}")


        print_something()
        "Printed on process 3"
        ```
        """
        if self.is_last_process or not self.use_distributed:
            return function
        return do_nothing

    def on_process(self, function: Callable[..., Any] = None, process_index: int = None):
        """
        Decorator that only runs the decorated function on the process with the given index.

        Args:
            function (`Callable`, `optional`):
                The function to decorate.
            process_index (`int`, `optional`):
                The index of the process on which to run the function.

        Example:
        ```python
        # Assume we have 4 processes.
        from accelerate.state import PartialState

        state = PartialState()


        @state.on_process(process_index=2)
        def print_something():
            print(f"Printed on process {state.process_index}")


        print_something()
        "Printed on process 2"
        ```
        """
        if function is None:
            return partial(self.on_process, process_index=process_index)
        if (self.process_index == process_index) or (not self.use_distributed):
            return function
        return do_nothing

    def on_local_process(self, function: Callable[..., Any] = None, local_process_index: int = None):
        """
        Decorator that only runs the decorated function on the process with the given index on the current node.

        Args:
            function (`Callable`, *optional*):
                The function to decorate.
            local_process_index (`int`, *optional*):
                The index of the local process on which to run the function.

        Example:
        ```python
        # Assume we have 2 servers with 4 processes each.
        from accelerate import Accelerator

        accelerator = Accelerator()


        @accelerator.on_local_process(local_process_index=2)
        def print_something():
            print(f"Printed on process {accelerator.local_process_index}")


        print_something()
        # On server 1:
        "Printed on process 2"
        # On server 2:
        "Printed on process 2"
        ```
        """
        if function is None:
            return partial(self.on_local_process, local_process_index=local_process_index)
        if (self.local_process_index == local_process_index) or (not self.use_distributed):
            return function
        return do_nothing

    def print(self, *args, **kwargs):
        if self.is_local_main_process:
            print(*args, **kwargs)


class AcceleratorState:
    """
    Singleton class that has information about the current training environment.

    **Available attributes:**

        - **device** (`torch.device`) -- The device to use.
        - **distributed_type** ([`~accelerate.state.DistributedType`]) -- The type of distributed environment currently
          in use.
        - **initialized** (`bool`) -- Whether or not the `AcceleratorState` has been initialized from `Accelerator`.
        - **local_process_index** (`int`) -- The index of the current process on the current server.
        - **mixed_precision** (`str`) -- Whether or not the current script will use mixed precision, and if so the type
          of mixed precision being performed.
        - **num_processes** (`int`) -- The number of processes currently launched in parallel.
        - **process_index** (`int`) -- The index of the current process.
        - **is_last_process** (`bool`) -- Whether or not the current process is the last one.
        - **is_main_process** (`bool`) -- Whether or not the current process is the main one.
        - **is_local_main_process** (`bool`) -- Whether or not the current process is the main one on the local node.
    """

    _shared_state = {}

    def __init__(
        self,
        mixed_precision: str = None,
        cpu: bool = False,
        dynamo_plugin=None,
        deepspeed_plugin=None,
        fsdp_plugin=None,
        megatron_lm_plugin=None,
        ipex_plugin=None,
        _from_accelerator: bool = False,
        **kwargs,
    ):
        self.__dict__ = self._shared_state
        if parse_flag_from_env("ACCELERATE_USE_CPU"):
            cpu = True
        if PartialState._shared_state == {}:
            PartialState(cpu, **kwargs)
        self.__dict__.update(PartialState._shared_state)
        self._check_initialized(mixed_precision, cpu)
        if not self.initialized:
            self.deepspeed_plugin = None
            self.ipex_plugin = None
            mixed_precision = (
                parse_choice_from_env("ACCELERATE_MIXED_PRECISION", "no")
                if mixed_precision is None
                else mixed_precision.lower()
            )
            if mixed_precision == "fp8" and not is_fp8_available():
                raise ValueError("Using `fp8` precision requires `transformer_engine` to be installed.")
            self.dynamo_plugin = dynamo_plugin
            if not _from_accelerator:
                raise ValueError(
                    "Please make sure to properly initialize your accelerator via `accelerator = Accelerator()` "
                    "before using any functionality from the `accelerate` library."
                )
            # deepspeed handles mixed_precision using deepspeed_config
            self._mixed_precision = "no" if self.distributed_type == DistributedType.DEEPSPEED else mixed_precision
            if self.distributed_type == DistributedType.TPU:
                if mixed_precision == "bf16":
                    if os.environ.get("ACCELERATE_DOWNCAST_BF16"):
                        os.environ["XLA_USE_BF16"] = str(0)
                        os.environ["XLA_DOWNCAST_BF16"] = str(1)
                        self.downcast_bfloat = True
                    else:
                        os.environ["XLA_USE_BF16"] = str(1)
                        os.environ["XLA_DOWNCAST_BF16"] = str(0)
                        self.downcast_bfloat = False
            elif os.environ.get("ACCELERATE_USE_DEEPSPEED", "false") == "true" and not cpu:
                self.deepspeed_plugin = deepspeed_plugin
            elif self.distributed_type == DistributedType.MULTI_GPU:
                if os.environ.get("ACCELERATE_USE_FSDP", "false") == "true":
                    self.distributed_type = DistributedType.FSDP
                    if self._mixed_precision != "no":
                        fsdp_plugin.set_mixed_precision(self._mixed_precision)
                    self.fsdp_plugin = fsdp_plugin
                if os.environ.get("ACCELERATE_USE_MEGATRON_LM", "false") == "true":
                    self.distributed_type = DistributedType.MEGATRON_LM
                    megatron_lm_plugin.set_mixed_precision(self._mixed_precision)
                    self.megatron_lm_plugin = megatron_lm_plugin
            elif self.distributed_type in [DistributedType.MULTI_CPU, DistributedType.NO]:
                if self.device.type == "cpu" and ipex_plugin is not None:
                    self.ipex_plugin = ipex_plugin if ipex_plugin.use_ipex else None
                    if self.ipex_plugin is not None:
                        self.ipex_plugin.set_mixed_precision(mixed_precision)
            if (
                self.dynamo_plugin.backend != DynamoBackend.NO
                and self._mixed_precision == "no"
                and self.device.type == "cuda"
            ):
                torch.backends.cuda.matmul.allow_tf32 = True
            PartialState._shared_state["distributed_type"] = self.distributed_type

    @property
    def initialized(self) -> bool:
        return self._shared_state != PartialState._shared_state

    def __repr__(self):
        repr = PartialState().__repr__() + f"\nMixed precision type: {self.mixed_precision}\n"
        if self.distributed_type == DistributedType.DEEPSPEED:
            repr += f"ds_config: {self.deepspeed_plugin.deepspeed_config}\n"
        return repr

    def _check_initialized(self, mixed_precision=None, cpu=None):
        "Checks if a modification is trying to be made and the `AcceleratorState` has already been initialized"
        if self.initialized:
            err = "AcceleratorState has already been initialized and cannot be changed, restart your runtime completely and pass `{flag}` to `Accelerator()`."
            if cpu and self.device.type != "cpu":
                raise ValueError(err.format(flag="cpu=True"))
            if (
                mixed_precision is not None
                and mixed_precision != self._mixed_precision
                and self.distributed_type != DistributedType.DEEPSPEED
            ):
                raise ValueError(err.format(flag=f"mixed_precision='{mixed_precision}'"))

    # For backward compatibility
    @property
    def use_fp16(self):
        warnings.warn(
            "The `use_fp16` property is deprecated and will be removed in version 1.0 of Accelerate use "
            "`AcceleratorState.mixed_precision == 'fp16'` instead.",
            FutureWarning,
        )
        return self._mixed_precision != "no"

    @property
    def mixed_precision(self):
        if self.distributed_type == DistributedType.DEEPSPEED:
            config = self.deepspeed_plugin.deepspeed_config
            if config.get("fp16", {}).get("enabled", False):
                mixed_precision = "fp16"
            elif config.get("bf16", {}).get("enabled", False):
                mixed_precision = "bf16"
            else:
                mixed_precision = "no"
        else:
            mixed_precision = self._mixed_precision
        return mixed_precision

    @staticmethod
    def _reset_state(reset_partial_state: bool = False):
        "Resets `_shared_state`, is used internally and should not be called"
        AcceleratorState._shared_state = {}
        if reset_partial_state:
            PartialState._reset_state()

    @property
    def use_distributed(self):
        """
        Whether the Accelerator is configured for distributed training
        """
        return PartialState().use_distributed

    @property
    def is_last_process(self) -> bool:
        "Returns whether the current process is the last one"
        return PartialState().is_last_process

    @property
    def is_main_process(self) -> bool:
        "Returns whether the current process is the main process"
        return PartialState().is_main_process

    @property
    def is_local_main_process(self) -> bool:
        "Returns whether the current process is the main process on the local node"
        return PartialState().is_local_main_process

    def wait_for_everyone(self):
        PartialState().wait_for_everyone()

    @contextmanager
    def main_process_first(self):
        """
        Lets the main process go first inside a with block.

        The other processes will enter the with block after the main process exits.
        """
        yield PartialState().main_process_first()

    @contextmanager
    def local_main_process_first(self):
        """
        Lets the local main process go inside a with block.

        The other processes will enter the with block after the main process exits.
        """
        yield PartialState().local_main_process_first()

    def print(self, *args, **kwargs):
        PartialState().print(*args, **kwargs)


class GradientState:
    """
    Singleton class that has information related to gradient synchronization for gradient accumulation

    **Available attributes:**

        - **end_of_dataloader** (`bool`) -- Whether we have reached the end the current dataloader
        - **remainder** (`int`) -- The number of extra samples that were added from padding the dataloader
        - **sync_gradients** (`bool`) -- Whether the gradients should be synced across all devices
        - **active_dataloader** (`Optional[DataLoader]`) -- The dataloader that is currently being iterated over
        - **dataloader_references** (`List[Optional[DataLoader]]`) -- A list of references to the dataloaders that are
          being iterated over
        - **num_steps** (`int`) -- The number of steps to accumulate over
        - **adjust_scheduler** (`bool`) -- Whether the scheduler should be adjusted to account for the gradient
          accumulation
    """

    _shared_state = {}

    def __init__(self, gradient_accumulation_plugin: Optional[GradientAccumulationPlugin] = None):
        self.__dict__ = self._shared_state
        if not self.initialized:
            self.sync_gradients = True
            self.end_of_dataloader = False
            self.remainder = -1
            self.active_dataloader = None
            self.dataloader_references = [None]
            self.plugin_kwargs = gradient_accumulation_plugin.to_kwargs()

        # Plugin args are different and can be updated
        if gradient_accumulation_plugin is not None and self.plugin_kwargs != gradient_accumulation_plugin.to_kwargs():
            self.plugin_kwargs = gradient_accumulation_plugin.to_kwargs()

    @property
    def num_steps(self) -> int:
        "Returns the number of steps to accumulate over"
        return self.plugin_kwargs.get("num_steps", 1)

    @property
    def adjust_scheduler(self) -> bool:
        "Returns whether the scheduler should be adjusted"
        return self.plugin_kwargs.get("adjust_scheduler", False)

    @property
    def initialized(self) -> bool:
        "Returns whether the `GradientState` has been initialized"
        return GradientState._shared_state != {}

    def __repr__(self):
        return (
            f"Sync Gradients: {self.sync_gradients}\n"
            f"At end of current dataloader: {self.end_of_dataloader}\n"
            f"Extra samples added: {self.remainder}\n"
            f"Gradient accumulation plugin: {self.plugin_kwargs}\n"
        )

    def _set_sync_gradients(self, sync_gradients):
        "Private function that sets whether gradients should be synchronized. Users should not have to call this."
        self.sync_gradients = sync_gradients

    def _set_end_of_dataloader(self, end_of_dataloader):
        "Private function that sets whether the end of the current dataloader has been reached. Users should not have to call this."
        self.end_of_dataloader = end_of_dataloader

    def _set_remainder(self, remainder):
        "Private function that sets the number of remaining samples at the end of the dataloader. Users should not have to call this."
        self.remainder = remainder

    def _add_dataloader(self, dataloader):
        "Private function that adds a dataloader to `self.dataloader_references` and sets `in_dataloader` to `True`. Users should not have to call this."
        self.active_dataloader = dataloader
        self.dataloader_references.append(self.active_dataloader)
        self._set_end_of_dataloader(False)

    def _remove_dataloader(self, dataloader):
        "Private function that removes a dataloader from `self.dataloader_references` and sets `in_dataloader` to `False` if there are no more dataloaders. Users should not have to call this."
        self.dataloader_references.remove(dataloader)
        self.active_dataloader = self.dataloader_references[-1]
        self._set_end_of_dataloader(True)

    @property
    def in_dataloader(self) -> bool:
        "Returns whether the current process is in a dataloader"
        return self.active_dataloader is not None

    @staticmethod
    def _reset_state():
        "Resets `_shared_state`, is used internally and should not be called"
        GradientState._shared_state = {}<|MERGE_RESOLUTION|>--- conflicted
+++ resolved
@@ -119,22 +119,18 @@
                 ), "DeepSpeed is not available => install it using `pip3 install deepspeed` or build it from source"
                 self.distributed_type = DistributedType.DEEPSPEED
                 if not torch.distributed.is_initialized():
-<<<<<<< HEAD
+
                     from .utils import compare_versions
-                    self.backend = "nccl"
                     if is_ccl_available():
                         self.backend = "ccl"
+                    else:
+                        self.backend = "nccl"
                     if compare_versions("deepspeed", ">", "0.6.5"):
                         from deepspeed import comm as dist
 
                         dist.init_distributed(dist_backend=self.backend)
                     else:
                         torch.distributed.init_process_group(backend = self.backend,**kwargs)
-                        
-=======
-                    torch.distributed.init_process_group(backend="nccl", **kwargs)
-
->>>>>>> 07ad358f
                 self.num_processes = torch.distributed.get_world_size()
                 self.process_index = torch.distributed.get_rank()
                 self.local_process_index = int(os.environ.get("LOCAL_RANK", -1))
